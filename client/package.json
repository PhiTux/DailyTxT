{
  "name": "dailytxt",
  "version": "1.0.13",
  "private": true,
  "scripts": {
<<<<<<< HEAD
    "dev": "vite -m dev",
    "build": "vite build",
    "serve": "vite preview",
    "lint": "eslint --ext .js,.vue --ignore-path .gitignore --fix src"
=======
    "serve": "vue-cli-service serve --mode staging --host 0.0.0.0",
    "build": "vue-cli-service build",
    "lint": "vue-cli-service lint"
>>>>>>> bd6c17cd
  },
  "dependencies": {
    "animate.css": "^4.1.1",
    "axios": "^0.21.4",
    "jquery": "^3.6.3",
    "lodash": "^4.17.21",
    "material-design-icons-iconfont": "^6.7.0",
    "materialize-css": "^1.0.0",
    "register-service-worker": "^1.7.2",
    "vue": "^2.7.14",
    "vue-i18n": "^8.28.2",
    "vue-router": "^3.6.5",
    "vuex": "^3.6.2"
  },
  "devDependencies": {
    "@vue/eslint-config-prettier": "^7.0.0",
    "eslint": "^8.43.0",
    "eslint-config-prettier": "^8.6.0",
    "eslint-plugin-import": "^2.27.5",
    "eslint-plugin-node": "^11.1.0",
    "eslint-plugin-prettier": "^4.2.1",
    "eslint-plugin-promise": "^6.1.1",
    "eslint-plugin-vue": "^9.15.0",
    "prettier": "^2.8.3",
    "sass": "^1.58.0",
    "v-calendar": "^2.4.1",
    "vite": "^4.3.9",
    "vite-plugin-pwa": "^0.16.4",
    "vite-plugin-vue2": "^2.0.3"
  }
}<|MERGE_RESOLUTION|>--- conflicted
+++ resolved
@@ -3,16 +3,9 @@
   "version": "1.0.13",
   "private": true,
   "scripts": {
-<<<<<<< HEAD
-    "dev": "vite -m dev",
-    "build": "vite build",
-    "serve": "vite preview",
-    "lint": "eslint --ext .js,.vue --ignore-path .gitignore --fix src"
-=======
     "serve": "vue-cli-service serve --mode staging --host 0.0.0.0",
     "build": "vue-cli-service build",
     "lint": "vue-cli-service lint"
->>>>>>> bd6c17cd
   },
   "dependencies": {
     "animate.css": "^4.1.1",
